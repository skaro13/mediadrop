--- conflicted
+++ resolved
@@ -109,10 +109,6 @@
     found = HTTPFound(location=url_for(*args, **kwargs)).exception
     raise found
 
-<<<<<<< HEAD
-
-tag_re = re.compile('<.+>')
-=======
 blank_line = re.compile("\n[\s]*\n", re.M)
 block_tags = 'p br pre blockquote div h1 h2 h3 h4 h5 h6 hr ul ol li form table tr td tbody thead'.split()
 block_spaces = re.compile("\s*(</{0,1}(" + "|".join(block_tags) + ")>)\s*", re.M)
@@ -130,7 +126,6 @@
     valid_attrs = valid_attrs,
 )
 
->>>>>>> 5614b966
 def clean_xhtml(string):
     """Markup cleaner
 
