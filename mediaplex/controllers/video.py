--- conflicted
+++ resolved
@@ -12,15 +12,10 @@
 from sqlalchemy.orm import eagerload
 from webhelpers import paginate
 
-<<<<<<< HEAD
-from mediaplex.model import DBSession, metadata, Video, Tag, authors, comments
 from mediaplex.lib import helpers
 from mediaplex.lib.base import Controller, BaseController
-=======
 from mediaplex.model import DBSession, metadata, Video, Comment, Tag, Author
 from mediaplex.model.media import PUBLISHED, AWAITING_ENCODING, AWAITING_REVIEW
-from mediaplex.lib.base import BaseController
->>>>>>> da432656
 from mediaplex.forms.video import VideoForm
 from mediaplex.forms.comments import PostCommentForm
 
@@ -99,15 +94,11 @@
 class VideoAdminController(BaseController):
     """Admin video actions which deal with groups of videos"""
 
-    @expose()
-    def default(self, *args, **kwargs):
-        redirect('/admin/video/list', *args, **kwargs)
-
     @expose('mediaplex.templates.admin.video.index')
-    def list(self, search_string=None, **kwargs):
-
-        return dict(page=self._fetch_page(search_string),
-                    search_string=search_string,
+    def index(self, **kwargs):
+        search_query = kwargs.get('quicksearch', None)
+        return dict(page=self._fetch_page(search_query),
+                    search_string=search_query,
                     datetime_now=datetime.now(),
                     published_status='publish',
                     awaiting_encoding_status='draft,pending_encoding',
@@ -144,13 +135,8 @@
         return paginate.Page(videos, page_num, items_per_page)
 
     @expose()
-<<<<<<< HEAD
     def lookup(self, id, *remainder):
         video = VideoRowAdminController(id)
-=======
-    def lookup(self, slug, *remainder, **kwargs):
-        video = VideoRowAdminController(slug)
->>>>>>> da432656
         return video, remainder
 
 class VideoRowAdminController(object):
