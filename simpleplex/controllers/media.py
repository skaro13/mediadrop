"""
Publicly Facing Media Controllers
"""
import shutil
import os.path
import simplejson as json
import ftplib
import urllib2
import sha
import time
from urlparse import urlparse
from datetime import datetime, timedelta, date

from tg import config, request, response, tmpl_context, exceptions
from sqlalchemy import orm, sql
from formencode import validators

from simpleplex.lib.base import (BaseController, url_for, redirect,
    expose, expose_xhr, validate, paginate)
from simpleplex.model import (DBSession, fetch_row, get_available_slug,
    Media, MediaFile, Comment, Tag, Topic, Author, AuthorWithIP, Podcast)
from simpleplex.lib import helpers, email
from simpleplex.forms.media import UploadForm
from simpleplex.forms.comments import PostCommentForm


post_comment_form = PostCommentForm()
upload_form = UploadForm(
    action = url_for(controller='/media', action='upload_submit'),
    async_action = url_for(controller='/media', action='upload_submit_async')
)


class FTPUploadException(Exception):
    pass


class MediaController(BaseController):
    """Media actions -- for both regular and podcast media"""

    def __init__(self, *args, **kwargs):
        """Populate the :obj:`pylons.tmpl_context`` with topics.

        Used by :data:`simpleplex.templates.helpers` to render the
        topic index flyout slider.

        """
        super(MediaController, self).__init__(*args, **kwargs)
        tmpl_context.topics = DBSession.query(Topic)\
            .options(orm.undefer('published_media_count'))\
            .having(sql.text('published_media_count >= 1'))\
            .order_by(Topic.name)\
            .all()


    @expose('simpleplex.templates.media.index')
    @paginate('media', items_per_page=20)
    def index(self, page=1, **kwargs):
        """List media with pagination.

        The media paginator may be accessed in the template with
        :attr:`c.paginators.media`, see :class:`webhelpers.paginate.Page`.

        :param page: Page number, defaults to 1.
        :type page: int
        :rtype: dict
        :returns:
            media
                The list of :class:`~simpleplex.model.media.Media` instances
                for this page.

        """
        return dict(
            media = self._list_query.options(orm.undefer('comment_count')),
        )


    @expose('simpleplex.templates.media.view')
<<<<<<< HEAD
    def view(self, slug, podcast_slug=None, **kwargs):
        """Display the media player, info and comments.

        :param slug: The :attr:`~simpleplex.models.media.Media.slug` to lookup
        :param podcast_slug: The :attr:`~simpleplex.models.podcasts.Podcast.slug`
            for podcast this media belongs to. Although not necessary for
            looking up the media, it tells us that the podcast slug was
            specified in the URL and therefore we reached this action by the
            preferred route.
        :rtype dict:
        :returns:
            media
                The :class:`~simpleplex.model.media.Media` instance for display.
            comment_form
                The :class:`~simpleplex.forms.comments.PostCommentForm` instance.
            comment_form_action
                ``str`` comment form action
            comment_form_values
                ``dict`` form values
            next_episode
                The next episode in the podcast series, if this media belongs to
                a podcast, another :class:`~simpleplex.model.media.Media`
                instance.

        """
=======
    def view(self, slug, podcast_slug=None, notify_comment=False, **kwargs):
        """Display the media player and comments"""
>>>>>>> 576a1fa5
        media = fetch_row(Media, slug=slug)
        media.views += 1

        next_episode = None
        if media.podcast_id is not None:
            # Always view podcast media from a URL that shows the context of the podcast
            if url_for() != url_for(podcast_slug=media.podcast.slug):
               redirect(podcast_slug=media.podcast.slug)

            if media.is_published:
                next_episode = DBSession.query(Media)\
                    .filter(Media.podcast_id == media.podcast.id)\
                    .filter(Media.publish_on > media.publish_on)\
                    .filter(Media.publish_on < datetime.now())\
                    .filter(Media.status >= 'publish')\
                    .filter(Media.status.excludes('trash'))\
                    .order_by(Media.publish_on)\
                    .first()

        return dict(
            media = media,
            comment_form = post_comment_form,
            comment_form_action = url_for(action='comment'),
            comment_form_values = kwargs,
            next_episode = next_episode,
            notify_comment = notify_comment,
        )

    @expose('json')
    def latest(self, type=None, podcast=None, ignore=None,
               topic=None, tag=None, **kwargs):
        """Expose basic info of the latest media object.

        .. todo:: Work this into a more general, documented API scheme.

        :param type: ``audio``, ``video``, or ``None`` for either
        :param podcast: A :attr:`simpleplx.modelpodcast slug or empty string
        :param topic: A topic slug
        :param ignore: An id to always exclude from results.
            this allows us to fetch two DIFFERENT results
            when calling this action twice.
        :rtype: JSON dict

        """
        media_query = self._published_media_query

        if type:
            media_query = media_query.filter(Media.type == type)

        # Filter by podcast, if podcast slug provided
        if podcast != None:
            if podcast == '':
                media_query = media_query\
                    .filter(Media.podcast_id == None)
            else:
                podcast = fetch_row(Podcast, slug=podcast)
                media_query = media_query\
                    .filter(Media.podcast_id == podcast.id)

        # Filter by topic, if topic slug provided
        if topic:
            topic = fetch_row(Topic, slug=topic)
            media_query = media_query\
                .filter(Media.topics.contains(topic))

        # Filter by tag, if tag slug provided
        if tag:
            tag = fetch_row(Tag, slug=tag)
            media_query = media_query\
                .filter(Media.tags.contains(tag))

        # Filter out a media item we don't like
        if ignore:
            media_query = media_query.filter(Media.slug != ignore)

        # get the actual object (hope there is one!)
        media = media_query.first()

        return self._jsonify(media)

    @expose('json')
    def most_popular(self, **kwargs):
        """Expose basic info of the latest media object.

        .. todo:: Work this into a more general, documented API scheme.

        :rtype: JSON dict

        """
        media_query = DBSession.query(Media)\
            .filter(Media.status >= 'publish')\
            .filter(Media.publish_on <= datetime.now())\
            .filter(Media.status.excludes('trash'))\
            .order_by(Media.views.desc())

        media = media_query.first()
        return self._jsonify(media)

    def _jsonify(self, media):
        im_path = '/images/media/%d%%s.jpg' % media.id

        if media.podcast_id:
            media_url = url_for(controller='/media', action='view', slug=media.slug,
                                podcast_slug=media.podcast.slug)
        else:
            media_url = url_for(controller="/media", action="view", slug=media.slug)

        return dict(
            title = media.title,
            description = media.description,
            description_plain = helpers.strip_xhtml(helpers.line_break_xhtml(\
                helpers.line_break_xhtml(media.description))),
            img_l = url_for(im_path % 'l'),
            img_m = url_for(im_path % 'm'),
            img_s = url_for(im_path % 's'),
            img_ss = url_for(im_path % 'ss'),
            id = media.id,
            slug = media.slug,
            url = media_url,
            podcast = media.podcast and media.podcast.slug or None,
        )

    @expose_xhr()
    @validate(validators=dict(rating=validators.Int()))
    def rate(self, slug, rating=1, **kwargs):
        """Rate up or down the given media.

        :param slug: The media :attr:`~simpleplex.model.media.Media.slug`
        :param rating: ``1`` or ``0`` if the rating is up or down.
        :rtype: JSON dict
        :returns:
            succcess
                bool
            upRating
                Pluralized count of up raters, "# people" or "1 person"
            downRating
                Pluralized count of down raters, "# people" or "1 person"

        """
        media = fetch_row(Media, slug=slug)

        if rating > 0:
            media.rating.add_vote(1)
        else:
            media.rating.add_vote(0)
        DBSession.add(media)

        if request.is_xhr:
            return dict(
                success = True,
                upRating = helpers.text.plural(media.rating.sum, 'person', 'people'),
                downRating = None,
            )
        else:
            redirect(action='view')


    @expose()
    @validate(post_comment_form, error_handler=view)
    def comment(self, slug, **values):
        """Post a comment from :class:`~simpleplex.forms.media.PostCommentForm`.

        :param slug: The media :attr:`~simpleplex.model.media.Media.slug`
        :returns: Redirect to :meth:`view` page for media.

        """
        media = fetch_row(Media, slug=slug)
        c = Comment()
        c.status = 'unreviewed'
        c.author = AuthorWithIP(values['name'], None, request.environ['REMOTE_ADDR'])
        c.subject = 'Re: %s' % media.title
        c.body = helpers.clean_xhtml(values['body'])

        media.comments.append(c)
        DBSession.add(media)
        email.send_comment_notification(media, c)
        redirect(action='view', notify_comment=True)


    @expose()
    @validate(validators={'id': validators.Int()})
    def serve(self, id, slug, type, **kwargs):
        """Serve a :class:`~simpleplex.model.media.MediaFile` binary.

        :param id: File ID
        :type id: ``int``
        :param slug: The media :attr:`~simpleplex.model.media.Media.slug`
        :type slug: The file :attr:`~simpleplex.model.media.MediaFile.type`
        :raises tg.exceptions.HTTPNotFound: If no file exists for the given params.

        """
        media = fetch_row(Media, slug=slug)

        for file in media.files:
            if file.id == id and file.type == type:
                # Redirect to an external URL
                if urlparse(file.url)[1]:
                    redirect(file.url.encode('utf-8'))
                file_name = '%s-%s.%s' % (media.slug, file.id, file.type)
                file_path = os.path.join(config.media_dir, file.url)
                file_handle = open(file_path, 'rb')
                response.content_type = file.mimetype
                response.headers['Content-Disposition'] = \
                    'attachment;filename=%s' % file_name
                return file_handle.read()
        else:
            raise exceptions.HTTPNotFound()

    @expose('simpleplex.templates.media.mediaflow')
    def flow(self, page=1, **kwargs):
        """Display the most recent 15 media.

        :rtype: Dict
        :returns:
            media
                Latest media

        """
        return dict(
            media = self._list_query[:15],
        )


    @expose('simpleplex.templates.media.lessons')
    @paginate('media', items_per_page=20)
    def lessons(self, page=1, topics=None, **kwargs):
        """"""
        try:
            topic = fetch_row(Topic, slug='bible-lesson')
            media = DBSession.query(Media)\
                .filter(Media.topics.contains(topic))\
                .filter(Media.status >= 'publish')\
                .filter(Media.publish_on <= datetime.now())\
                .filter(Media.status.excludes('trash'))\
                .filter(Media.podcast_id == None)\
                .order_by(Media.publish_on.desc())\
                .options(orm.undefer('comment_count_published'))
        except HTTPNotFound:
            media = []

        today = date.today()
        sunday = today - timedelta(days=today.weekday()+1)
        sunday = datetime(sunday.year, sunday.month, sunday.day)

        return dict(
            media = media,
            week_start = sunday,
        )


    @expose('simpleplex.templates.media.lesson_view')
    def lesson_view(self, slug, **kwargs):
        """TMCYouth-specific media viewer"""
        media = fetch_row(Media, slug=slug)
        next_episode = None
        media.views += 1

        return dict(
            media = media,
            comment_form = PostCommentForm(action=url_for(action='lesson_comment')),
            comment_form_action = url_for(action='comment'),
            comment_form_values = kwargs,
            next_episode = next_episode,
        )


    @expose()
    @validate(PostCommentForm(), error_handler=lesson_view)
    def lesson_comment(self, slug, **values):
        """TMCYouth-specific comment save action"""
        media = fetch_row(Media, slug=slug)
        c = Comment()
        c.status = 'unreviewed'
        c.author = AuthorWithIP(values['name'], None, request.environ['REMOTE_ADDR'])
        c.subject = 'Re: %s' % media.title
        c.body = helpers.clean_xhtml(values['body'])

        media.comments.append(c)
        DBSession.add(media)
        email.send_comment_notification(media, c)
        redirect(action='lesson_view')

    @expose('simpleplex.templates.media.concept_view')
    def concept_view(self, slug, podcast_slug=None, **kwargs):
        """Display the media player and comments"""
        media = fetch_row(Media, slug=slug)
        media.views += 1

        return dict(
            media = media,
            comment_form = PostCommentForm(action=url_for(action='concept_comment')),
            comment_form_action = url_for(action='comment'),
            comment_form_values = kwargs,
        )

    @expose()
    @validate(PostCommentForm(), error_handler=concept_view)
    def concept_comment(self, slug, **values):
        media = fetch_row(Media, slug=slug)
        c = Comment()
        c.status = 'unreviewed'
        c.author = AuthorWithIP(values['name'], None, request.environ['REMOTE_ADDR'])
        c.subject = 'Re: %s' % media.title
        c.body = helpers.clean_xhtml(values['body'])

        media.comments.append(c)
        DBSession.add(media)
        email.send_comment_notification(media, c)
        redirect(action='concept_view')

    @expose('simpleplex.templates.media.concept_preview')
    def concept_preview(self, page=1, **kwargs):
        """Mediaflow Action"""
        tmpl_context.disable_topics = True
        tmpl_context.disable_sections = True

        try:
            topic = fetch_row(Topic, slug='conceptsundayschool')
            media = self._published_media_query\
                    .filter(Media.topics.contains(topic))\
                    .order_by(Media.publish_on.desc())[:15]
        except HTTPNotFound, e:
            media = []

        return dict(
            media = media
        )

    @property
    def _list_query(self):
        """Helper method for paginating published media

        Filters out podcast media.
        """
        return self._published_media_query\
            .filter(Media.podcast_id == None)

    @property
    def _published_media_query(self):
        """Helper method for getting published media"""
        return DBSession.query(Media)\
            .filter(Media.status >= 'publish')\
            .filter(Media.publish_on <= datetime.now())\
            .filter(Media.status.excludes('trash'))\
            .order_by(Media.publish_on.desc())


    @expose('simpleplex.templates.media.topics')
    @paginate('media', items_per_page=20)
    def topics(self, slug=None, page=1, **kwargs):
        if slug:
            topic = fetch_row(Topic, slug=slug)
            media_query = self._published_media_query\
                .filter(Media.topics.contains(topic))\
                .options(orm.undefer('comment_count_published'))
            media = media_query
        else:
            topic = None
            media = []

        return dict(
            media = media,
            topic = topic,
        )

    @expose('simpleplex.templates.media.tags')
    @paginate('media', items_per_page=20)
    def tags(self, slug=None, page=1, **kwargs):
        if slug:
            tag = fetch_row(Tag, slug=slug)
            media_query = self._published_media_query\
                .filter(Media.tags.contains(tag))\
                .options(orm.undefer('comment_count_published'))
            media = media_query
            tags = None
        else:
            tag = None
            media = []
            tags = DBSession.query(Tag)\
                .options(orm.undefer('published_media_count'))\
                .having(sql.text('published_media_count >= 1'))\
                .order_by(Tag.name)\
                .all()

        return dict(
            media = media,
            tag = tag,
            tags = tags,
        )

    @expose('simpleplex.templates.media.upload')
    def upload(self, **kwargs):
        """Display the upload form.

        :rtype: Dict
        :returns:
            legal_wording
                XHTML legal wording for rendering
            support_email
                An help contact address
            upload_form
                The :class:`~simpleplex.forms.media.UploadForm` instance
            form_values
                ``dict`` form values, if any

        """
        return dict(
            legal_wording = helpers.fetch_setting('wording_user_uploads'),
            support_email = helpers.fetch_setting('email_support_requests'),
            upload_form = upload_form,
            form_values = {},
        )

    @expose('json')
    @validate(upload_form)
    def upload_submit_async(self, **kwargs):
        """Ajax form validation and/or submission.

        This is the save handler for :class:`~simpleplex.forms.media.UploadForm`.

        When ajax is enabled this action is called for each field as the user
        fills them in. Although the entire form is validated, the JS only
        provides the value of one field at a time,

        :param validate: A JSON list of field names to check for validation
        :parma \*\*kwargs: One or more form field values.
        :rtype: JSON dict
        :returns:
            :When validating one or more fields:

            valid
                bool
            err
                A dict of error messages keyed by the field names

            :When saving an upload:

            success
                bool
            redirect
                If valid, the redirect url for the upload successful page.

        """
        if 'validate' in kwargs:
            # we're just validating the fields. no need to worry.
            fields = json.loads(kwargs['validate'])
            err = {}
            for field in fields:
                if field in tmpl_context.form_errors:
                    err[field] = tmpl_context.form_errors[field]

            return dict(
                valid = len(err) == 0,
                err = err
            )
        else:
            # We're actually supposed to save the fields. Let's do it.
            if len(tmpl_context.form_errors) != 0:
                # if the form wasn't valid, return failure
                return dict(
                    success = False
                )

            # else actually save it!
            kwargs.setdefault('name')
            kwargs.setdefault('tags')

            media_obj = self._save_media_obj(
                kwargs['name'], kwargs['email'],
                kwargs['title'], kwargs['description'],
                kwargs['tags'], kwargs['file']
            )
            email.send_media_notification(media_obj)

            # FIXME: This is here to appease the Flash on Windows.
            # Swiff.Uploader (which we use) uses Flash's FileReference.upload()
            # method, which doesn't allow overriding the HTTP headers.
            # On windows, the default headers have an "Accept: text/*" line.
            # This means that it won't accept "application/json".
            # TG Honours that, and, when returning, will throw an error rather
            # than return an invalid content-type.
            response.content_type = 'text/plain'

            return dict(
                success = True,
                redirect = url_for(action='upload_success')
            )


    @expose()
    @validate(upload_form, error_handler=upload)
    def upload_submit(self, **kwargs):
        """
        """
        kwargs.setdefault('name')
        kwargs.setdefault('tags')

        # Save the media_obj!
        media_obj = self._save_media_obj(
            kwargs['name'], kwargs['email'],
            kwargs['title'], kwargs['description'],
            kwargs['tags'], kwargs['file']
        )
        email.send_media_notification(media_obj)

        # Redirect to success page!
        redirect(action='upload_success')


    @expose('simpleplex.templates.media.upload-success')
    def upload_success(self, **kwargs):
        return dict()


    @expose('simpleplex.templates.media.upload-failure')
    def upload_failure(self, **kwargs):
        return dict()

    def _save_media_obj(self, name, email, title, description, tags, file):
        # cope with anonymous posters
        if name is None:
            name = 'Anonymous'

        # create our media object as a status-less placeholder initially
        media_obj = Media()
        media_obj.author = Author(name, email)
        media_obj.title = title
        media_obj.slug = get_available_slug(Media, title)
        media_obj.description = helpers.clean_xhtml(description)
        media_obj.status = 'draft,unencoded,unreviewed'
        media_obj.notes = (
            u"Bible References: None\n"
            u"S&H References: None\n"
            u"Reviewer: None\n"
            u"License: General Upload\n"
        )
        media_obj.set_tags(tags)

        # Create a media object, add it to the media_obj, and store the file permanently.
        media_file = _add_new_media_file(media_obj, file.filename, file.file)

        # Add the final changes.
        media_obj.update_type()
        media_obj.update_status()
        DBSession.add(media_obj)

        return media_obj


# FIXME: The following helper methods should perhaps  be moved to the media controller.
#        or some other more generic place.
def _add_new_media_file(media, original_filename, file):
    # FIXME: I think this will raise a KeyError if the uploaded
    #        file doesn't have an extension.
    file_ext = os.path.splitext(original_filename)[1].lower()[1:]

    # set the file paths depending on the file type
    media_file = MediaFile()
    media_file.type = file_ext
    media_file.url = 'dummy_url' # model requires that url not NULL
    media_file.is_original = True
    media_file.enable_player = media_file.is_playable
    media_file.enable_feed = not media_file.is_embeddable
    media_file.size = os.fstat(file.fileno())[6]

    # update media relations
    media.files.append(media_file)

    # add the media file (and its media, if new) to the database to get IDs
    DBSession.add(media_file)
    DBSession.flush()

    # copy the file to its permanent location
    file_name = '%d_%d_%s.%s' % (media.id, media_file.id, media.slug, file_ext)
    file_url = _store_media_file(file, file_name)
    media_file.url = file_url

    return media_file

def _store_media_file(file, file_name):
    """Copy the file to its permanent location and return its URI"""
    if config.ftp_storage:
        # Put the file into our FTP storage, return its URL
        return _store_media_file_ftp(file, file_name)
    else:
        # Store the file locally, return its path relative to the media dir
        file_path = os.path.join(config.media_dir, file_name)
        permanent_file = open(file_path, 'w')
        shutil.copyfileobj(file, permanent_file)
        file.close()
        permanent_file.close()
        return file_name

def _store_media_file_ftp(file, file_name):
    """Store the file on the defined FTP server.

    Returns the download url for accessing the resource.

    Ensures that the file was stored correctly and is accessible
    via the download url.

    Raises an exception on failure (FTP connection errors, I/O errors,
    integrity errors)
    """
    stor_cmd = 'STOR ' + file_name
    file_url = helpers.fetch_setting('ftp_download_url') + file_name

    # Put the file into our FTP storage
    FTPSession = ftplib.FTP(helpers.fetch_setting('ftp_server'),
                            helpers.fetch_setting('ftp_username'),
                            helpers.fetch_setting('ftp_password'))

    try:
        FTPSession.cwd(helpers.fetch_setting('ftp_upload_path'))
        FTPSession.storbinary(stor_cmd, file)
        _verify_ftp_upload_integrity(file, file_url)
    except Exception, e:
        FTPSession.quit()
        raise e

    FTPSession.quit()

    return file_url


def _verify_ftp_upload_integrity(file, file_url):
    """Download the file, and make sure that it matches the original.

    Returns True on success, and raises an Exception on failure.

    FIXME: Ideally we wouldn't have to download the whole file, we'd have
           some better way of verifying the integrity of the upload.
    """
    file.seek(0)
    old_hash = sha.new(file.read()).hexdigest()
    tries = 0

    # Try to download the file. Increase the number of retries, or the
    # timeout duration, if the server is particularly slow.
    # eg: Akamai usually takes 3-15 seconds to make an uploaded file
    #     available over HTTP.
    while tries < config.ftp_upload_integrity_retries:
        time.sleep(3)
        tries += 1
        try:
            temp_file = urllib2.urlopen(file_url)
            new_hash = sha.new(temp_file.read()).hexdigest()
            temp_file.close()

            # If the downloaded file matches, success! Otherwise, we can
            # be pretty sure that it got corrupted during FTP transfer.
            if old_hash == new_hash:
                return True
            else:
                raise FTPUploadException(
                    'Uploaded File and Downloaded File did not match')
        except urllib2.HTTPError, e:
            pass

    raise FTPUploadException(
        'Could not download the file after %d attempts' % max)
<|MERGE_RESOLUTION|>--- conflicted
+++ resolved
@@ -76,8 +76,7 @@
 
 
     @expose('simpleplex.templates.media.view')
-<<<<<<< HEAD
-    def view(self, slug, podcast_slug=None, **kwargs):
+    def view(self, slug, podcast_slug=None, notify_comment=False, **kwargs):
         """Display the media player, info and comments.
 
         :param slug: The :attr:`~simpleplex.models.media.Media.slug` to lookup
@@ -86,6 +85,7 @@
             looking up the media, it tells us that the podcast slug was
             specified in the URL and therefore we reached this action by the
             preferred route.
+        :param notify_comment: If true a notification should be displayed
         :rtype dict:
         :returns:
             media
@@ -100,12 +100,10 @@
                 The next episode in the podcast series, if this media belongs to
                 a podcast, another :class:`~simpleplex.model.media.Media`
                 instance.
-
-        """
-=======
-    def view(self, slug, podcast_slug=None, notify_comment=False, **kwargs):
-        """Display the media player and comments"""
->>>>>>> 576a1fa5
+            notify_comment
+                If true the comment-posted notification is to be displayed
+
+        """
         media = fetch_row(Media, slug=slug)
         media.views += 1
 
