# This file is a part of MediaCore, Copyright 2009 Simple Station Inc.
#
# MediaCore is free software: you can redistribute it and/or modify
# it under the terms of the GNU General Public License as published by
# the Free Software Foundation, either version 3 of the License, or
# (at your option) any later version.
#
# MediaCore is distributed in the hope that it will be useful,
# but WITHOUT ANY WARRANTY; without even the implied warranty of
# MERCHANTABILITY or FITNESS FOR A PARTICULAR PURPOSE.  See the
# GNU General Public License for more details.
#
# You should have received a copy of the GNU General Public License
# along with this program.  If not, see <http://www.gnu.org/licenses/>.

"""
Publicly Facing Media Controllers
"""
import shutil
import os.path
import simplejson as json
import ftplib
import urllib2
import sha
import time
import logging
import formencode
from urlparse import urlparse
from datetime import datetime, timedelta, date

from tg import config, request, response, tmpl_context
import tg.exceptions
from tg.controllers import CUSTOM_CONTENT_TYPE
from sqlalchemy import orm, sql
from formencode import validators
from paste.deploy.converters import asbool
from paste.util import mimeparse
from akismet import Akismet

from mediacore.lib.base import (BaseController, url_for, redirect,
    expose, expose_xhr, validate, paginate)
from mediacore.model import (DBSession, fetch_row, get_available_slug,
    Media, MediaFile, Comment, Tag, Category, Author, AuthorWithIP, Podcast)
from mediacore.lib import helpers, email
from mediacore.forms.uploader import UploadForm
from mediacore.forms.comments import PostCommentForm
from mediacore import __version__ as MEDIACORE_VERSION

log = logging.getLogger(__name__)

post_comment_form = PostCommentForm()


class MediaController(BaseController):
    """Media actions -- for both regular and podcast media"""

    def __init__(self, *args, **kwargs):
        """Populate the :obj:`pylons.tmpl_context` with categories.

        Used by :data:`mediacore.templates.helpers` to render the
        category index flyout slider.

        """
        super(MediaController, self).__init__(*args, **kwargs)
        tmpl_context.nav_categories = DBSession.query(Category)\
            .options(orm.undefer('media_count_published'))\
            .having(sql.text('media_count_published >= 1'))\
            .order_by(Category.name)\
            .all()
        tmpl_context.nav_search = url_for(controller='/media', action='search')


    @expose('mediacore.templates.media.index')
    @paginate('media', items_per_page=20)
    def index(self, page=1, **kwargs):
        """List media with pagination.

        The media paginator may be accessed in the template with
        :attr:`c.paginators.media`, see :class:`webhelpers.paginate.Page`.

        :param page: Page number, defaults to 1.
        :type page: int
        :param search: A search query to filter by
        :type search: unicode or None
        :rtype: dict
        :returns:
            media
                The list of :class:`~mediacore.model.media.Media` instances
                for this page.

        """
        media = Media.query\
            .published()\
            .filter(Media.podcast_id == None)\
            .order_by(Media.publish_on.desc())\
            .options(orm.undefer('comment_count_published'))

        return dict(
            media = media,
        )

    @expose('mediacore.templates.media.search')
    @paginate('media', items_per_page=20)
    def search(self, page=1, q=None, **kwargs):
        """Search media with pagination.

        The media paginator may be accessed in the template with
        :attr:`c.paginators.media`, see :class:`webhelpers.paginate.Page`.

        :param page: Page number, defaults to 1.
        :type page: int
        :param search: A search query to filter by
        :type search: unicode or None
        :rtype: dict
        :returns:
            media
                The list of :class:`~mediacore.model.media.Media` instances
                for this page.

        """
        media = Media.query\
            .published()\
            .search(q)\
            .options(orm.undefer('comment_count_published'))

        return dict(
            media = media,
            search_query = q,
            result_count = media.count(),
        )


    @expose('mediacore.templates.media.view')
    def view(self, slug, podcast_slug=None, **kwargs):
        """Display the media player, info and comments.

        :param slug: The :attr:`~mediacore.models.media.Media.slug` to lookup
        :param podcast_slug: The :attr:`~mediacore.models.podcasts.Podcast.slug`
            for podcast this media belongs to. Although not necessary for
            looking up the media, it tells us that the podcast slug was
            specified in the URL and therefore we reached this action by the
            preferred route.
        :rtype dict:
        :returns:
            media
                The :class:`~mediacore.model.media.Media` instance for display.
            comment_form
                The :class:`~mediacore.forms.comments.PostCommentForm` instance.
            comment_form_action
                ``str`` comment form action
            comment_form_values
                ``dict`` form values
            next_episode
                The next episode in the podcast series, if this media belongs to
                a podcast, another :class:`~mediacore.model.media.Media`
                instance.

        """
        media = fetch_row(Media, slug=slug)
        media.increment_views()

        next_episode = None
        if media.podcast_id is not None:
            # Always view podcast media from a URL that shows the context of the podcast
            if url_for() != url_for(podcast_slug=media.podcast.slug):
               redirect(podcast_slug=media.podcast.slug)

            if media.is_published:
                next_episode = Media.query.published()\
                    .filter(Media.podcast_id == media.podcast.id)\
                    .order_by(Media.publish_on)\
                    .first()

        return dict(
            media = media,
            comments = media.comments.published().all(),
            comment_form = post_comment_form,
            comment_form_action = url_for(action='comment', anchor=post_comment_form.id),
            comment_form_values = kwargs,
            next_episode = next_episode,
            related_media = Media.query[:5],
        )


    @expose_xhr()
    def rate(self, slug, **kwargs):
        """Rate up or down the given media.

        :param slug: The media :attr:`~mediacore.model.media.Media.slug`
        :rtype: JSON dict
        :returns:
            succcess
                bool
            upRating
                Pluralized count of up raters, "# people" or "1 person"
            downRating
                Pluralized count of down raters, "# people" or "1 person"

        """
        media = fetch_row(Media, slug=slug)
        likes = media.increment_likes()
        DBSession.add(media)

        if request.is_xhr:
            # TODO: Update return arg naming
            return dict(
                success = True,
                upRating = helpers.text.plural(likes, 'person', 'people'),
                downRating = None,
            )
        else:
            redirect(action='view')


    @expose()
    @validate(post_comment_form, error_handler=view)
    def comment(self, slug, **values):
        """Post a comment from :class:`~mediacore.forms.comments.PostCommentForm`.

        :param slug: The media :attr:`~mediacore.model.media.Media.slug`
        :returns: Redirect to :meth:`view` page for media.

        """
        akismet_key = config.get('akismet_key', None)
        if akismet_key:
            akismet = Akismet(agent='MediaCore/%s' % MEDIACORE_VERSION)
            akismet.key = akismet_key
            akismet.blog_url = config.get('akismet_url',
                                          url_for('/', qualified=True))
            akismet.verify_key()
            data = {'comment_author': values['name'].encode('utf-8'),
                    'user_ip': request.environ.get('REMOTE_ADDR'),
                    'user_agent': request.environ.get('HTTP_USER_AGENT'),
                    'referrer': request.environ.get('HTTP_REFERER',  'unknown'),
                    'HTTP_ACCEPT': request.environ.get('HTTP_ACCEPT')}
            if akismet.comment_check(values['body'].encode('utf-8'), data):
                redirect(action='view', commented=1, spam=1, anchor='top')
        else:
            log.debug('No Akismet API Key specified, spam filter disabled.')

        media = fetch_row(Media, slug=slug)

        c = Comment()
        c.author = AuthorWithIP(values['name'], None, request.environ['REMOTE_ADDR'])
        c.subject = 'Re: %s' % media.title
        c.body = helpers.clean_xhtml(values['body'])

        require_review = asbool(config.get('req_comment_approval', 'false'))
        if not require_review:
            c.reviewed = True
            c.publishable = True

        media.comments.append(c)
        DBSession.add(media)
        email.send_comment_notification(media, c)

        if require_review:
            # TODO: Update this to use a local session, not a GET flag
            redirect(action='view', commented=1, anchor='top')
        else:
            redirect(action='view', anchor='comment-%s' % c.id)


    @expose(content_type=CUSTOM_CONTENT_TYPE)
    @validate(validators={'id': validators.Int()})
    def serve(self, id, slug, type, **kwargs):
        """Serve a :class:`~mediacore.model.media.MediaFile` binary.

        :param id: File ID
        :type id: ``int``
        :param slug: The media :attr:`~mediacore.model.media.Media.slug`
        :type slug: The file :attr:`~mediacore.model.media.MediaFile.type`
        :raises tg.exceptions.HTTPNotFound: If no file exists for the given params.
        :raises tg.exceptions.HTTPNotAcceptable: If an Accept header field
            is present, and if the mimetype of the requested file doesn't
            match, then a 406 (not acceptable) response is returned.

        """
        media = fetch_row(Media, slug=slug)

        for file in media.files:
            if file.id == id and file.type == type:
                # Redirect to an external URL
                if urlparse(file.url)[1]:
                    redirect(file.url.encode('utf-8'))

                # Ensure that the clients request allows for files of this type
                mimetype = mimeparse.best_match([file.mimetype],
                    request.environ.get('HTTP_ACCEPT', '*/*'))
                if mimetype == '':
                    raise tg.exceptions.HTTPNotAcceptable() # 406

                file_name = '%s-%s.%s' % (media.slug, file.id, file.type)
                file_path = os.path.join(config.media_dir, file.url)
                file_handle = open(file_path, 'rb')

                response.headers['Content-Type'] = mimetype
                response.headers['Content-Disposition'] = \
                    'attachment;filename=%s' % file_name.encode('utf-8')
                return file_handle.read()
        else:
            raise tg.exceptions.HTTPNotFound()

    @expose('mediacore.templates.media.explore')
    @paginate('media', items_per_page=20)
    def explore(self, page=1, **kwargs):
        """Display the most recent 15 media.

        :rtype: Dict
        :returns:
            media
                Latest media

        """
        media = Media.query\
            .published()\
            .order_by(Media.publish_on.desc())\
            .filter(Media.podcast_id == None)

        return dict(
            media = media,
<<<<<<< HEAD
        )
=======
        )

    @expose('mediacore.templates.media.upload')
    def upload(self, **kwargs):
        """Display the upload form.

        :rtype: Dict
        :returns:
            legal_wording
                XHTML legal wording for rendering
            support_email
                An help contact address
            upload_form
                The :class:`~mediacore.forms.uploader.UploadForm` instance
            form_values
                ``dict`` form values, if any

        """
        support_emails = helpers.fetch_setting('email_support_requests')
        support_emails = email.parse_email_string(support_emails)
        support_email = support_emails and support_emails[0] or None

        return dict(
            legal_wording = helpers.fetch_setting('wording_user_uploads'),
            support_email = support_email,
            upload_form = upload_form,
            form_values = kwargs,
        )

    @expose(content_type=CUSTOM_CONTENT_TYPE)
    @validate(upload_form)
    def upload_submit_async(self, **kwargs):
        """Ajax form validation and/or submission.

        This is the save handler for :class:`~mediacore.forms.uploader.UploadForm`.

        When ajax is enabled this action is called for each field as the user
        fills them in. Although the entire form is validated, the JS only
        provides the value of one field at a time,

        :param validate: A JSON list of field names to check for validation
        :parma \*\*kwargs: One or more form field values.
        :rtype: JSON dict
        :returns:
            :When validating one or more fields:

            valid
                bool
            err
                A dict of error messages keyed by the field names

            :When saving an upload:

            success
                bool
            redirect
                If valid, the redirect url for the upload successful page.

        .. note::

            This method returns an incorrect Content-Type header under
            some circumstances. It should be ``application/json``, but
            sometimes ``text/plain`` is used instead.

            This is because this method is used from the flash based
            uploader; Swiff.Uploader (which we use) uses Flash's
            FileReference.upload() method, which doesn't allow
            overriding the default HTTP headers.

            On windows, the default Accept header is "text/\*". This
            means that it won't accept "application/json". Rather than
            throw a 406 Not Acceptable response, or worse, a 500 error,
            we've chosen to return an incorrect ``text/plain`` type.

        """
        if 'validate' in kwargs:
            # we're just validating the fields. no need to worry.
            fields = json.loads(kwargs['validate'])
            err = {}
            for field in fields:
                if field in tmpl_context.form_errors:
                    err[field] = tmpl_context.form_errors[field]

            data = dict(
                valid = len(err) == 0,
                err = err
            )
        else:
            # We're actually supposed to save the fields. Let's do it.
            if len(tmpl_context.form_errors) != 0:
                # if the form wasn't valid, return failure
                tmpl_context.form_errors['success'] = False
                data = tmpl_context.form_errors
            else:
                # else actually save it!
                kwargs.setdefault('name')
                kwargs.setdefault('tags')

                media_obj = self._save_media_obj(
                    kwargs['name'], kwargs['email'],
                    kwargs['title'], kwargs['description'],
                    kwargs['tags'], kwargs['file'], kwargs['url'],
                )
                email.send_media_notification(media_obj)
                data = dict(
                    success = True,
                    redirect = url_for(action='upload_success')
                )

        response.headers['Content-Type'] = helpers.best_json_content_type()
        return json.dumps(data)


    @expose()
    @validate(upload_form, error_handler=upload)
    def upload_submit(self, **kwargs):
        """
        """
        kwargs.setdefault('name')
        kwargs.setdefault('tags')

        # Save the media_obj!
        media_obj = self._save_media_obj(
            kwargs['name'], kwargs['email'],
            kwargs['title'], kwargs['description'],
            kwargs['tags'], kwargs['file'], kwargs['url'],
        )
        email.send_media_notification(media_obj)

        # Redirect to success page!
        redirect(action='upload_success')


    @expose('mediacore.templates.media.upload-success')
    def upload_success(self, **kwargs):
        return dict()


    @expose('mediacore.templates.media.upload-failure')
    def upload_failure(self, **kwargs):
        return dict()

    def _save_media_obj(self, name, email, title, description, tags, file, url):
        # create our media object as a status-less placeholder initially
        media_obj = Media()
        media_obj.author = Author(name, email)
        media_obj.title = title
        media_obj.slug = get_available_slug(Media, title)
        media_obj.description = helpers.clean_xhtml(description)
        media_obj.notes = helpers.fetch_setting('wording_additional_notes')
        media_obj.set_tags(tags)

        # Create a media object, add it to the media_obj, and store the file permanently.
        if file is not None:
            media_file = _add_new_media_file(media_obj, file.filename, file.file)
        else:
            # FIXME: For some reason the media.type isn't ever set to video
            #        during this request. On subsequent requests, when
            #        media_obj.update_type() is called, it is set properly.
            #        This isn't too serious an issue right now because
            #        it is called the first time a moderator goes to review
            #        the new media_obj.
            media_file = MediaFile()
            url = unicode(url)
            for type, info in config.embeddable_filetypes.iteritems():
                match = info['pattern'].match(url)
                if match:
                    media_file.type = type
                    media_file.url = match.group('id')
                    media_file.enable_feed = False
                    break
            else:
                # Trigger a validation error on the whole form.
                raise formencode.Invalid('Please specify a URL or upload a file below.', None, None)
            media_obj.files.append(media_file)

        # Add the final changes.
        media_obj.update_type()
        media_obj.update_status()
        DBSession.add(media_obj)
        DBSession.flush()

        helpers.create_default_thumbs_for(media_obj)

        return media_obj


# FIXME: The following helper methods should perhaps  be moved to the media controller.
#        or some other more generic place.
def _add_new_media_file(media, original_filename, file):
    # FIXME: I think this will raise a KeyError if the uploaded
    #        file doesn't have an extension.
    file_ext = os.path.splitext(original_filename)[1].lower()[1:]

    # set the file paths depending on the file type
    media_file = MediaFile()
    media_file.type = file_ext
    media_file.url = 'dummy_url' # model requires that url not NULL
    media_file.is_original = True
    media_file.enable_player = media_file.is_playable
    media_file.enable_feed = not media_file.is_embeddable
    media_file.size = os.fstat(file.fileno())[6]

    # update media relations
    media.files.append(media_file)

    # add the media file (and its media, if new) to the database to get IDs
    DBSession.add(media_file)
    DBSession.flush()

    # copy the file to its permanent location
    file_name = '%d_%d_%s.%s' % (media.id, media_file.id, media.slug, file_ext)
    file_url = _store_media_file(file, file_name)
    media_file.url = file_url

    return media_file

def _store_media_file(file, file_name):
    """Copy the file to its permanent location and return its URI"""
    if asbool(config.ftp_storage):
        # Put the file into our FTP storage, return its URL
        return _store_media_file_ftp(file, file_name)
    else:
        # Store the file locally, return its path relative to the media dir
        file_path = os.path.join(config.media_dir, file_name)
        permanent_file = open(file_path, 'w')
        shutil.copyfileobj(file, permanent_file)
        file.close()
        permanent_file.close()
        return file_name

def _store_media_file_ftp(file, file_name):
    """Store the file on the defined FTP server.

    Returns the download url for accessing the resource.

    Ensures that the file was stored correctly and is accessible
    via the download url.

    Raises an exception on failure (FTP connection errors, I/O errors,
    integrity errors)
    """
    stor_cmd = 'STOR ' + file_name
    file_url = config.ftp_download_url + file_name

    # Put the file into our FTP storage
    FTPSession = ftplib.FTP(config.ftp_server,
                            config.ftp_username,
                            config.ftp_password)

    try:
        FTPSession.cwd(config.ftp_upload_path)
        FTPSession.storbinary(stor_cmd, file)
        _verify_ftp_upload_integrity(file, file_url)
    except Exception, e:
        FTPSession.quit()
        raise e

    FTPSession.quit()

    return file_url


def _verify_ftp_upload_integrity(file, file_url):
    """Download the file, and make sure that it matches the original.

    Returns True on success, and raises an Exception on failure.

    FIXME: Ideally we wouldn't have to download the whole file, we'd have
           some better way of verifying the integrity of the upload.
    """
    file.seek(0)
    old_hash = sha.new(file.read()).hexdigest()
    tries = 0

    # Try to download the file. Increase the number of retries, or the
    # timeout duration, if the server is particularly slow.
    # eg: Akamai usually takes 3-15 seconds to make an uploaded file
    #     available over HTTP.
    while tries < config.ftp_upload_integrity_retries:
        time.sleep(3)
        tries += 1
        try:
            temp_file = urllib2.urlopen(file_url)
            new_hash = sha.new(temp_file.read()).hexdigest()
            temp_file.close()

            # If the downloaded file matches, success! Otherwise, we can
            # be pretty sure that it got corrupted during FTP transfer.
            if old_hash == new_hash:
                return True
            else:
                raise FTPUploadException(
                    'Uploaded File and Downloaded File did not match')
        except urllib2.HTTPError, e:
            pass

    raise FTPUploadException(
        'Could not download the file after %d attempts' % max)
>>>>>>> 550a8275
<|MERGE_RESOLUTION|>--- conflicted
+++ resolved
@@ -42,7 +42,6 @@
 from mediacore.model import (DBSession, fetch_row, get_available_slug,
     Media, MediaFile, Comment, Tag, Category, Author, AuthorWithIP, Podcast)
 from mediacore.lib import helpers, email
-from mediacore.forms.uploader import UploadForm
 from mediacore.forms.comments import PostCommentForm
 from mediacore import __version__ as MEDIACORE_VERSION
 
@@ -319,306 +318,4 @@
 
         return dict(
             media = media,
-<<<<<<< HEAD
-        )
-=======
-        )
-
-    @expose('mediacore.templates.media.upload')
-    def upload(self, **kwargs):
-        """Display the upload form.
-
-        :rtype: Dict
-        :returns:
-            legal_wording
-                XHTML legal wording for rendering
-            support_email
-                An help contact address
-            upload_form
-                The :class:`~mediacore.forms.uploader.UploadForm` instance
-            form_values
-                ``dict`` form values, if any
-
-        """
-        support_emails = helpers.fetch_setting('email_support_requests')
-        support_emails = email.parse_email_string(support_emails)
-        support_email = support_emails and support_emails[0] or None
-
-        return dict(
-            legal_wording = helpers.fetch_setting('wording_user_uploads'),
-            support_email = support_email,
-            upload_form = upload_form,
-            form_values = kwargs,
-        )
-
-    @expose(content_type=CUSTOM_CONTENT_TYPE)
-    @validate(upload_form)
-    def upload_submit_async(self, **kwargs):
-        """Ajax form validation and/or submission.
-
-        This is the save handler for :class:`~mediacore.forms.uploader.UploadForm`.
-
-        When ajax is enabled this action is called for each field as the user
-        fills them in. Although the entire form is validated, the JS only
-        provides the value of one field at a time,
-
-        :param validate: A JSON list of field names to check for validation
-        :parma \*\*kwargs: One or more form field values.
-        :rtype: JSON dict
-        :returns:
-            :When validating one or more fields:
-
-            valid
-                bool
-            err
-                A dict of error messages keyed by the field names
-
-            :When saving an upload:
-
-            success
-                bool
-            redirect
-                If valid, the redirect url for the upload successful page.
-
-        .. note::
-
-            This method returns an incorrect Content-Type header under
-            some circumstances. It should be ``application/json``, but
-            sometimes ``text/plain`` is used instead.
-
-            This is because this method is used from the flash based
-            uploader; Swiff.Uploader (which we use) uses Flash's
-            FileReference.upload() method, which doesn't allow
-            overriding the default HTTP headers.
-
-            On windows, the default Accept header is "text/\*". This
-            means that it won't accept "application/json". Rather than
-            throw a 406 Not Acceptable response, or worse, a 500 error,
-            we've chosen to return an incorrect ``text/plain`` type.
-
-        """
-        if 'validate' in kwargs:
-            # we're just validating the fields. no need to worry.
-            fields = json.loads(kwargs['validate'])
-            err = {}
-            for field in fields:
-                if field in tmpl_context.form_errors:
-                    err[field] = tmpl_context.form_errors[field]
-
-            data = dict(
-                valid = len(err) == 0,
-                err = err
-            )
-        else:
-            # We're actually supposed to save the fields. Let's do it.
-            if len(tmpl_context.form_errors) != 0:
-                # if the form wasn't valid, return failure
-                tmpl_context.form_errors['success'] = False
-                data = tmpl_context.form_errors
-            else:
-                # else actually save it!
-                kwargs.setdefault('name')
-                kwargs.setdefault('tags')
-
-                media_obj = self._save_media_obj(
-                    kwargs['name'], kwargs['email'],
-                    kwargs['title'], kwargs['description'],
-                    kwargs['tags'], kwargs['file'], kwargs['url'],
-                )
-                email.send_media_notification(media_obj)
-                data = dict(
-                    success = True,
-                    redirect = url_for(action='upload_success')
-                )
-
-        response.headers['Content-Type'] = helpers.best_json_content_type()
-        return json.dumps(data)
-
-
-    @expose()
-    @validate(upload_form, error_handler=upload)
-    def upload_submit(self, **kwargs):
-        """
-        """
-        kwargs.setdefault('name')
-        kwargs.setdefault('tags')
-
-        # Save the media_obj!
-        media_obj = self._save_media_obj(
-            kwargs['name'], kwargs['email'],
-            kwargs['title'], kwargs['description'],
-            kwargs['tags'], kwargs['file'], kwargs['url'],
-        )
-        email.send_media_notification(media_obj)
-
-        # Redirect to success page!
-        redirect(action='upload_success')
-
-
-    @expose('mediacore.templates.media.upload-success')
-    def upload_success(self, **kwargs):
-        return dict()
-
-
-    @expose('mediacore.templates.media.upload-failure')
-    def upload_failure(self, **kwargs):
-        return dict()
-
-    def _save_media_obj(self, name, email, title, description, tags, file, url):
-        # create our media object as a status-less placeholder initially
-        media_obj = Media()
-        media_obj.author = Author(name, email)
-        media_obj.title = title
-        media_obj.slug = get_available_slug(Media, title)
-        media_obj.description = helpers.clean_xhtml(description)
-        media_obj.notes = helpers.fetch_setting('wording_additional_notes')
-        media_obj.set_tags(tags)
-
-        # Create a media object, add it to the media_obj, and store the file permanently.
-        if file is not None:
-            media_file = _add_new_media_file(media_obj, file.filename, file.file)
-        else:
-            # FIXME: For some reason the media.type isn't ever set to video
-            #        during this request. On subsequent requests, when
-            #        media_obj.update_type() is called, it is set properly.
-            #        This isn't too serious an issue right now because
-            #        it is called the first time a moderator goes to review
-            #        the new media_obj.
-            media_file = MediaFile()
-            url = unicode(url)
-            for type, info in config.embeddable_filetypes.iteritems():
-                match = info['pattern'].match(url)
-                if match:
-                    media_file.type = type
-                    media_file.url = match.group('id')
-                    media_file.enable_feed = False
-                    break
-            else:
-                # Trigger a validation error on the whole form.
-                raise formencode.Invalid('Please specify a URL or upload a file below.', None, None)
-            media_obj.files.append(media_file)
-
-        # Add the final changes.
-        media_obj.update_type()
-        media_obj.update_status()
-        DBSession.add(media_obj)
-        DBSession.flush()
-
-        helpers.create_default_thumbs_for(media_obj)
-
-        return media_obj
-
-
-# FIXME: The following helper methods should perhaps  be moved to the media controller.
-#        or some other more generic place.
-def _add_new_media_file(media, original_filename, file):
-    # FIXME: I think this will raise a KeyError if the uploaded
-    #        file doesn't have an extension.
-    file_ext = os.path.splitext(original_filename)[1].lower()[1:]
-
-    # set the file paths depending on the file type
-    media_file = MediaFile()
-    media_file.type = file_ext
-    media_file.url = 'dummy_url' # model requires that url not NULL
-    media_file.is_original = True
-    media_file.enable_player = media_file.is_playable
-    media_file.enable_feed = not media_file.is_embeddable
-    media_file.size = os.fstat(file.fileno())[6]
-
-    # update media relations
-    media.files.append(media_file)
-
-    # add the media file (and its media, if new) to the database to get IDs
-    DBSession.add(media_file)
-    DBSession.flush()
-
-    # copy the file to its permanent location
-    file_name = '%d_%d_%s.%s' % (media.id, media_file.id, media.slug, file_ext)
-    file_url = _store_media_file(file, file_name)
-    media_file.url = file_url
-
-    return media_file
-
-def _store_media_file(file, file_name):
-    """Copy the file to its permanent location and return its URI"""
-    if asbool(config.ftp_storage):
-        # Put the file into our FTP storage, return its URL
-        return _store_media_file_ftp(file, file_name)
-    else:
-        # Store the file locally, return its path relative to the media dir
-        file_path = os.path.join(config.media_dir, file_name)
-        permanent_file = open(file_path, 'w')
-        shutil.copyfileobj(file, permanent_file)
-        file.close()
-        permanent_file.close()
-        return file_name
-
-def _store_media_file_ftp(file, file_name):
-    """Store the file on the defined FTP server.
-
-    Returns the download url for accessing the resource.
-
-    Ensures that the file was stored correctly and is accessible
-    via the download url.
-
-    Raises an exception on failure (FTP connection errors, I/O errors,
-    integrity errors)
-    """
-    stor_cmd = 'STOR ' + file_name
-    file_url = config.ftp_download_url + file_name
-
-    # Put the file into our FTP storage
-    FTPSession = ftplib.FTP(config.ftp_server,
-                            config.ftp_username,
-                            config.ftp_password)
-
-    try:
-        FTPSession.cwd(config.ftp_upload_path)
-        FTPSession.storbinary(stor_cmd, file)
-        _verify_ftp_upload_integrity(file, file_url)
-    except Exception, e:
-        FTPSession.quit()
-        raise e
-
-    FTPSession.quit()
-
-    return file_url
-
-
-def _verify_ftp_upload_integrity(file, file_url):
-    """Download the file, and make sure that it matches the original.
-
-    Returns True on success, and raises an Exception on failure.
-
-    FIXME: Ideally we wouldn't have to download the whole file, we'd have
-           some better way of verifying the integrity of the upload.
-    """
-    file.seek(0)
-    old_hash = sha.new(file.read()).hexdigest()
-    tries = 0
-
-    # Try to download the file. Increase the number of retries, or the
-    # timeout duration, if the server is particularly slow.
-    # eg: Akamai usually takes 3-15 seconds to make an uploaded file
-    #     available over HTTP.
-    while tries < config.ftp_upload_integrity_retries:
-        time.sleep(3)
-        tries += 1
-        try:
-            temp_file = urllib2.urlopen(file_url)
-            new_hash = sha.new(temp_file.read()).hexdigest()
-            temp_file.close()
-
-            # If the downloaded file matches, success! Otherwise, we can
-            # be pretty sure that it got corrupted during FTP transfer.
-            if old_hash == new_hash:
-                return True
-            else:
-                raise FTPUploadException(
-                    'Uploaded File and Downloaded File did not match')
-        except urllib2.HTTPError, e:
-            pass
-
-    raise FTPUploadException(
-        'Could not download the file after %d attempts' % max)
->>>>>>> 550a8275
+        )